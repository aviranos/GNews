[![Contributors][contributors-shield]][contributors-url]
[![Forks][forks-shield]][forks-url]
[![Stargazers][stars-shield]][stars-url]
[![Issues][issues-shield]][issues-url]
[![MIT License][license-shield]][license-url]
[![Download][download-sheild]][download-url]
[![LinkedIn][linkedin-shield]][linkedin-url]

<!-- PROJECT LOGO -->
<br />
<p align="center">
  <a href="https://github.com/ranahaani/GNews">
    <img src="https://github.com/ranahaani/GNews/raw/master/imgs/logo.png" alt="GNews">
  </a>

<h3 align="center">GNews</h3>

  <p align="center">
    A Happy and lightweight Python Package that Provide an API to search for articles on Google News and returns a usable JSON response!
    <br />
    <a href="https://github.com/ranahaani/GNews"><strong>Explore the docs »</strong></a>
    <br />
    <br />
    <a href="https://github.com/ranahaani/GNews/blob/master/README.md">View Demo</a>
    ·
    <a href="https://github.com/ranahaani/GNews/issues">Report Bug</a>
    ·
    <a href="https://github.com/ranahaani/GNews/issues">Request Feature</a>
  </p>

<!-- TABLE OF CONTENTS -->
<details open="open">
<<<<<<< HEAD
   <summary>Table of Contents</summary>
   <ol>
      <li>
         <a href="#about-gnews">About</a>
         <ul>
            <li><a href="#demo">Demo</a></li>
         </ul>
      </li>
      <li>
         <a href="#getting-started">Getting Started</a>
         <ul>
            <li><a href="#installation">Installation</a></li>
         </ul>
      </li>
      <li>
         <a href="#usage">Usage</a>
         <ul>
            <li>   <a href="#Get-top-news">Top News </a> </li>
         </ul>
          <ul>
            <li>   <a href="#Get-news-by-keyword">News by Keywords </a> </li>
          </ul>
         <ul>
            <li>   <a href="#Get-news-by-major-topic">News by Major Topics </a> </li>
         </ul>
         <ul>
            <li>   <a href="#Get-news-by-geo-location">News by GEO Location </a> </li>
         </ul>
         <ul>
            <li>   <a href="#supported-countries"> Supported Countries </a> </li>
         </ul>
         <ul>
            <li> <a href="#supported-languages"> Supported Languages </a> </li>
         </ul>
         <ul>
            <li>   <a href="#article-properties"> Article Properties </a> </li>
         </ul>
         <ul>
            <li>   <a href="#getting-full-article"> Getting Full Article </a> </li>
         </ul>
      </li>
      <li><a href="#todo">To do</a></li>
      <li><a href="#roadmap">Roadmap</a></li>
      <li><a href="#contributing">Contributing</a></li>
      <li><a href="#license">License</a></li>
      <li><a href="#contact">Contact</a></li>
      <li><a href="#acknowledgements">Acknowledgements</a></li>
   </ol>
=======
  <summary>Table of Contents</summary>
  <ol>
    <li>
      <a href="#about-gnews">About</a>
      <ul>
        <li><a href="#demo">Demo</a></li>
      </ul>
    </li>
    <li>
      <a href="#getting-started">Getting Started</a>
      <ul>
        <li><a href="#installation">Installation</a></li>
      </ul>
    </li>
    <li>
    <a href="#example-usage">Usage</a>
        <ul>
         <li>   <a href="#Get-news-by-keyword"> Get News By Keywords </a> </li>
        </ul>
 <ul>
         <li>   <a href="#Get-top-news"> Get Top News </a> </li>
        </ul>
 <ul>
         <li>   <a href="#Get-news-by-major-topic"> Get News by Major Topics </a> </li>
        </ul>
  <ul>
         <li>   <a href="#Get-news-by-geo-location"> Get News By GEO location </a> </li>
        </ul>
 <ul>
         <li>   <a href="#supported-countries"> Supported Countries </a> </li>
        </ul>

<ul>
           <li> <a href="#supported-languages"> Supported Languages </a> </li>
        </ul>
        <ul>
         <li>   <a href="#article-properties"> Article Properties </a> </li>
        </ul>
        <ul>
         <li>   <a href="#getting-full-article"> Getting Full Article </a> </li>
        </ul>
    </li>
    <li><a href="#todo">To do</a></li>
    <li><a href="#roadmap">Roadmap</a></li>
    <li><a href="#contributing">Contributing</a></li>
    <li><a href="#license">License</a></li>
    <li><a href="#contact">Contact</a></li>
    <li><a href="#acknowledgements">Acknowledgements</a></li>
  </ol>
>>>>>>> 45bfb302
</details>
<!-- ABOUT GNews -->

## About GNews

🚩 GNews is A Happy and lightweight Python Package that searches Google News RSS Feed and returns a usable JSON
response \
🚩 As well as you can fetch full article (**No need to write scrappers for articles fetching anymore**)

Google News cover across **141+ countries** with **41+ languages**. On the bottom left side of the Google News page you
may find a `Language & region` section where you can find all of the supported combinations.

### Demo

[![GNews Demo][demo-gif]](https://github.com/ranahaani/GNews)

<!-- GETTING STARTED -->

## Getting Started

This is an example of how you may give instructions on setting up your project locally. To get a local copy up and
running follow these simple example steps.

### Installation

``` shell
pip install gnews
```

<!-- USAGE EXAMPLES -->

### Example usage

```python
from gnews import GNews

google_news = GNews()
pakistan_news = google_news.get_news('Pakistan')
print(pakistan_news[0])
```

```
[{
'publisher': 'Aljazeera.com',
 'description': 'Pakistan accuses India of stoking conflict in Indian Ocean  '
                'Aljazeera.com',
 'published date': 'Tue, 16 Feb 2021 11:50:43 GMT',
 'title': 'Pakistan accuses India of stoking conflict in Indian Ocean - '
          'Aljazeera.com',
 'url': 'https://www.aljazeera.com/news/2021/2/16/pakistan-accuses-india-of-nuclearizing-indian-ocean'
 },
 ...]
```

### Get top news

* `GNews.get_top_news()`


### Get news by keyword

* `GNews.get_news(keyword)`

### Get news by major topic

* `GNews.get_news_by_topic(topic)`
* Available topics:` WORLD, NATION, BUSINESS, TECHNOLOGY, ENTERTAINMENT, SPORTS, SCIENCE, HEALTH.`

### Get news by geo location

* `GNews.get_news_by_location(location)`
* location can be name of city/state/country

### Results specification

* It's possible to set country, language, period, exclude websites and size during initialization

```python
google_news = GNews(language='en', country='US', period='7d', max_results=10, exclude_websites=['yahoo.com', 'cnn.com'])
```

* Or change it to an existing object

```python
google_news.period = '7d'  # News from last 7 days
google_news.results = 10  # number of responses across a keyword
google_news.country = 'United States'  # News from a specific country 
google_news.language = 'english'  # News in a specific language
google_news.exclude_websites = ['yahoo.com', 'cnn.com']  # Exclude news from specific website i.e Yahoo.com and CNN.com
```

The format of the timeframe is a string comprised of a number, followed by a letter representing the time operator. For
example 1y would signify 1 year. Full list of operators below:

```
 - h = hours (eg: 12h)
 - d = days (eg: 7d)
 - m = months (eg: 6m)
 - y = years (eg: 1y)
 ```

#### Supported Countries

```python
print(google_news.AVAILABLE_COUNTRIES)

{'Australia': 'AU', 'Botswana': 'BW', 'Canada ': 'CA', 'Ethiopia': 'ET', 'Ghana': 'GH', 'India ': 'IN',
 'Indonesia': 'ID', 'Ireland': 'IE', 'Israel ': 'IL', 'Kenya': 'KE', 'Latvia': 'LV', 'Malaysia': 'MY', 'Namibia': 'NA',
 'New Zealand': 'NZ', 'Nigeria': 'NG', 'Pakistan': 'PK', 'Philippines': 'PH', 'Singapore': 'SG', 'South Africa': 'ZA',
 'Tanzania': 'TZ', 'Uganda': 'UG', 'United Kingdom': 'GB', 'United States': 'US', 'Zimbabwe': 'ZW',
 'Czech Republic': 'CZ', 'Germany': 'DE', 'Austria': 'AT', 'Switzerland': 'CH', 'Argentina': 'AR', 'Chile': 'CL',
 'Colombia': 'CO', 'Cuba': 'CU', 'Mexico': 'MX', 'Peru': 'PE', 'Venezuela': 'VE', 'Belgium ': 'BE', 'France': 'FR',
 'Morocco': 'MA', 'Senegal': 'SN', 'Italy': 'IT', 'Lithuania': 'LT', 'Hungary': 'HU', 'Netherlands': 'NL',
 'Norway': 'NO', 'Poland': 'PL', 'Brazil': 'BR', 'Portugal': 'PT', 'Romania': 'RO', 'Slovakia': 'SK', 'Slovenia': 'SI',
 'Sweden': 'SE', 'Vietnam': 'VN', 'Turkey': 'TR', 'Greece': 'GR', 'Bulgaria': 'BG', 'Russia': 'RU', 'Ukraine ': 'UA',
 'Serbia': 'RS', 'United Arab Emirates': 'AE', 'Saudi Arabia': 'SA', 'Lebanon': 'LB', 'Egypt': 'EG',
 'Bangladesh': 'BD', 'Thailand': 'TH', 'China': 'CN', 'Taiwan': 'TW', 'Hong Kong': 'HK', 'Japan': 'JP',
 'Republic of Korea': 'KR'}
```

#### Supported Languages

```python
print(google_news.AVAILABLE_LANGUAGES)

{'english': 'en', 'indonesian': 'id', 'czech': 'cs', 'german': 'de', 'spanish': 'es-419', 'french': 'fr',
 'italian': 'it', 'latvian': 'lv', 'lithuanian': 'lt', 'hungarian': 'hu', 'dutch': 'nl', 'norwegian': 'no',
 'polish': 'pl', 'portuguese brasil': 'pt-419', 'portuguese portugal': 'pt-150', 'romanian': 'ro', 'slovak': 'sk',
 'slovenian': 'sl', 'swedish': 'sv', 'vietnamese': 'vi', 'turkish': 'tr', 'greek': 'el', 'bulgarian': 'bg',
 'russian': 'ru', 'serbian': 'sr', 'ukrainian': 'uk', 'hebrew': 'he', 'arabic': 'ar', 'marathi': 'mr', 'hindi': 'hi',
 'bengali': 'bn', 'tamil': 'ta', 'telugu': 'te', 'malyalam': 'ml', 'thai': 'th', 'chinese simplified': 'zh-Hans',
 'chinese traditional': 'zh-Hant', 'japanese': 'ja', 'korean': 'ko'}
```

### Article Properties

- Get news returns the list with following keys: `title`, `published_date`, `description`, `url`, `publisher`.

| Properties   | Description                                    | Example                                                                                                                                                                                                                                                                             |
|--------------|------------------------------------------------|-------------------------------------------------------------------------------------------------------------------------------------------------------------------------------------------------------------------------------------------------------------------------------------|
| title        | Title of the article                           | IMF Staff and Pakistan Reach Staff-Level Agreement on the Pending Reviews Under the Extended Fund Facility                                                                                                                                                                                                   |
| url         | Google news link to article                    | [Article Link](http://news.google.com/news/url?sa=t&fd=R&ct2=us&usg=AFQjCNGNR4Qg8LGbjszT1yt2s2lMXvvufQ&clid=c3a7d30bb8a4878e06b80cf16b898331&cid=52779522121279&ei=VQU7WYjiFoLEhQHIs4HQCQ&url=https://www.theguardian.com/commentisfree/2017/jun/07/why-dont-unicorns-exist-google) |
| published date      | Published date                                 | Wed, 07 Jun 2017 07:01:30 GMT                                                                                                                                                                                                                                                       |
| description  | Short description of article                   | IMF Staff and Pakistan Reach Staff-Level Agreement on the Pending Reviews Under the Extended Fund Facility ...                                                                                                                                                                                                                  |
| publisher    | Publisher of article                           | The Guardian                                                                                                                                                                                                                                                                        |                                                                                                                                                        |

## Getting full article

* To read a full article you can either:
    * Navigate to the url directly in your browser, or
    * Use `newspaper3k` library to scrape the article
* The article url, needed for both methods, is accessed as `article['url']`.

#### Using newspaper3k

1. Install the library - `pip3 install newspaper3k`.
2. Use `get_full_article` method from `GNews`, that creates an `newspaper.article.Article` object from the url.

```python
from gnews import GNews

google_news = GNews()
json_resp = google_news.get_news('Pakistan')
article = google_news.get_full_article(
    json_resp[0]['url'])  # newspaper3k instance, you can access newspaper3k all attributes in article
```

This new object contains `title`, `text` (full article) or `images` attributes. Examples:

```python
article.title 
```

> IMF Staff and Pakistan Reach Staff-Level Agreement on the Pending Reviews Under the Extended Fund Facility'

```python
article.text 
```

> End-of-Mission press releases include statements of IMF staff teams that convey preliminary findings after a mission. The views expressed are those of the IMF staff and do not necessarily represent the views of the IMF’s Executive Board.\n\nIMF staff and the Pakistani authorities have reached an agreement on a package of measures to complete second to fifth reviews of the authorities’ reform program supported by the IMF Extended Fund Facility (EFF) ..... (full article)

```python
article.images
```

> `{'https://www.imf.org/~/media/Images/IMF/Live-Page/imf-live-rgb-h.ashx?la=en', 'https://www.imf.org/-/media/Images/IMF/Data/imf-logo-eng-sep2019-update.ashx', 'https://www.imf.org/-/media/Images/IMF/Data/imf-seal-shadow-sep2019-update.ashx', 'https://www.imf.org/-/media/Images/IMF/Social/TW-Thumb/twitter-seal.ashx', 'https://www.imf.org/assets/imf/images/footer/IMF_seal.png'}
`

```python
article.authors
```

> `[]`

Read full documentation for `newspaper3k`
[newspaper3k](https://newspaper.readthedocs.io/en/latest/user_guide/quickstart.html#parsing-an-article)
<!-- ToDo -->

## Todo

- Save to MongoDB
- Save to SQLite
- Save to JSON
- Save to .CSV file
- More than 100 articles

<!-- ROADMAP -->

## Roadmap

See the [open issues](https://github.com/ranahaani/GNews/issues) for a list of proposed features (and known issues).



<!-- CONTRIBUTING -->

## Contributing

Contributions are what make the open source community such an amazing place to be learn, inspire, and create. Any
contributions you make are **greatly appreciated**.

1. Fork the Project
2. Create your Feature Branch (`git checkout -b feature/AmazingFeature`)
3. Commit your Changes (`git commit -m 'Add some AmazingFeature'`)
4. Push to the Branch (`git push origin feature/AmazingFeature`)
5. Open a Pull Request

<!-- LICENSE -->

## License

Distributed under the MIT License. See `LICENSE` for more information.



<!-- CONTACT -->

## Contact

Muhammad Abdullah - [@ranahaani](https://twitter.com/ranahaani) - ranahaani@gmail.com

Project Link: [https://github.com/ranahaani/GNews](https://github.com/ranahaani/GNews)

[contributors-shield]: https://img.shields.io/github/contributors/ranahaani/GNews.svg?style=for-the-badge

[contributors-url]: https://github.com/ranahaani/GNews/graphs/contributors

[forks-shield]: https://img.shields.io/github/forks/ranahaani/GNews.svg?style=for-the-badge

[forks-url]: https://github.com/ranahaani/GNews/network/members

[stars-shield]: https://img.shields.io/github/stars/ranahaani/GNews.svg?style=for-the-badge

[stars-url]: https://github.com/ranahaani/GNews/stargazers

[issues-shield]: https://img.shields.io/github/issues/ranahaani/GNews.svg?style=for-the-badge

[issues-url]: https://github.com/ranahaani/GNews/issues

[license-shield]: https://img.shields.io/github/license/ranahaani/GNews.svg?style=for-the-badge

[license-url]: https://github.com/ranahaani/GNews/blob/master/LICENSE.txt

[download-sheild]: https://img.shields.io/pypi/dm/GNews.svg?style=for-the-badge

[download-url]: https://pypistats.org/packages/gnews

[linkedin-shield]: https://img.shields.io/badge/-LinkedIn-black.svg?style=for-the-badge&logo=linkedin&colorB=555

[linkedin-url]: https://linkedin.com/in/ranahaani

[demo-gif]: https://github.com/ranahaani/GNews/raw/master/imgs/gnews.gif<|MERGE_RESOLUTION|>--- conflicted
+++ resolved
@@ -30,7 +30,6 @@
 
 <!-- TABLE OF CONTENTS -->
 <details open="open">
-<<<<<<< HEAD
    <summary>Table of Contents</summary>
    <ol>
       <li>
@@ -79,57 +78,7 @@
       <li><a href="#contact">Contact</a></li>
       <li><a href="#acknowledgements">Acknowledgements</a></li>
    </ol>
-=======
-  <summary>Table of Contents</summary>
-  <ol>
-    <li>
-      <a href="#about-gnews">About</a>
-      <ul>
-        <li><a href="#demo">Demo</a></li>
-      </ul>
-    </li>
-    <li>
-      <a href="#getting-started">Getting Started</a>
-      <ul>
-        <li><a href="#installation">Installation</a></li>
-      </ul>
-    </li>
-    <li>
-    <a href="#example-usage">Usage</a>
-        <ul>
-         <li>   <a href="#Get-news-by-keyword"> Get News By Keywords </a> </li>
-        </ul>
- <ul>
-         <li>   <a href="#Get-top-news"> Get Top News </a> </li>
-        </ul>
- <ul>
-         <li>   <a href="#Get-news-by-major-topic"> Get News by Major Topics </a> </li>
-        </ul>
-  <ul>
-         <li>   <a href="#Get-news-by-geo-location"> Get News By GEO location </a> </li>
-        </ul>
- <ul>
-         <li>   <a href="#supported-countries"> Supported Countries </a> </li>
-        </ul>
-
-<ul>
-           <li> <a href="#supported-languages"> Supported Languages </a> </li>
-        </ul>
-        <ul>
-         <li>   <a href="#article-properties"> Article Properties </a> </li>
-        </ul>
-        <ul>
-         <li>   <a href="#getting-full-article"> Getting Full Article </a> </li>
-        </ul>
-    </li>
-    <li><a href="#todo">To do</a></li>
-    <li><a href="#roadmap">Roadmap</a></li>
-    <li><a href="#contributing">Contributing</a></li>
-    <li><a href="#license">License</a></li>
-    <li><a href="#contact">Contact</a></li>
-    <li><a href="#acknowledgements">Acknowledgements</a></li>
-  </ol>
->>>>>>> 45bfb302
+
 </details>
 <!-- ABOUT GNews -->
 
