
[![GNews](https://img.shields.io/github/license/ranahaani/GNews)](https://github.com/ranahaani/GNews) [![Google News](https://img.shields.io/github/stars/ranahaani/GNews)](https://github.com/ranahaani/GNews) 

<<<<<<< HEAD
=======
![Gnews](https://github.com/ranahaani/GNews/blob/master/imgs/gnews.gif)
>>>>>>> 39477791

# GNews 

🚩 A Happy and lightweight Python Package that searches Google News RSS Feed and returns a usable JSON response \
🚩 As well as you can fetch full article (**No need to write scrappers for articles fetching anymore**)

![Usage](https://github.com/ranahaani/GNews/raw/main/imgs/img.png)

<p align="center">Coverts ⬇️</p>

```
{'publisher': 'Aljazeera.com',
 'description': 'Pakistan accuses India of stoking conflict in Indian Ocean  '
                'Aljazeera.com',
 'published date': 'Tue, 16 Feb 2021 11:50:43 GMT',
 'title': 'Pakistan accuses India of stoking conflict in Indian Ocean - '
          'Aljazeera.com',
 'url': 'https://www.aljazeera.com/news/2021/2/16/pakistan-accuses-india-of-nuclearizing-indian-ocean'}
```


## Install

``` shell
pip install gnews
```

## Usage

```python
from gnews import GNews

google_news = GNews()
json_resp = google_news.get_news('Pakistan')

```
- Get news will return the list, `[{'title': '...', 'published date': '...', 'description': '...', 'url': '...', 'publisher': '...'}]`

#### We can set country, language, period and size during initialization

```python
google_news = GNews(language='en', country='US', period='7d', size=10)
```
#### Others methods to set country, language, period and size
```python
set_period('7d') # News from last 7 days
set_country('US') # News from a specific country 
set_language('en') # News in a sepcific language
```
Google News cover across **141+ countries** with **41+ languages**.
On the bottom left side of the Google News page you may find a `Language & region` section where you can find all of the supported combinations.
## Article Properties
| Properties   | Description                                    | Example                                                                                                                                                                                                                                                                             |
|--------------|------------------------------------------------|-------------------------------------------------------------------------------------------------------------------------------------------------------------------------------------------------------------------------------------------------------------------------------------|
| title        | Title of the article                           | IMF Staff and Pakistan Reach Staff-Level Agreement on the Pending Reviews Under the Extended Fund Facility                                                                                                                                                                                                   |
| url         | Google news link to article                    | [Article Link](http://news.google.com/news/url?sa=t&fd=R&ct2=us&usg=AFQjCNGNR4Qg8LGbjszT1yt2s2lMXvvufQ&clid=c3a7d30bb8a4878e06b80cf16b898331&cid=52779522121279&ei=VQU7WYjiFoLEhQHIs4HQCQ&url=https://www.theguardian.com/commentisfree/2017/jun/07/why-dont-unicorns-exist-google) |
| published date      | Published date                                 | Wed, 07 Jun 2017 07:01:30 GMT                                                                                                                                                                                                                                                       |
| description  | Short description of article                   | IMF Staff and Pakistan Reach Staff-Level Agreement on the Pending Reviews Under the Extended Fund Facility ...                                                                                                                                                                                                                  |
| publisher    | Publisher of article                           | The Guardian                                                                                                                                                                                                                                                                        |                                                                                                                                                        |


## Getting full article
 > you can use newspaper3k to scrap full article, you can also get full article using `get_full_article` by passing url.

> Make sure you already install newspaper3k

##### _Install newspaper3k_

`pip3 install newspaper3k`

```python

from gnews import GNews

google_news = GNews()
json_resp = google_news.get_news('Pakistan')
article = google_news.get_full_article(json_resp[0]['url']) # newspaper3k instance, you can access newspaper3k all attributes in article
```

```python
article.title 
```
> IMF Staff and Pakistan Reach Staff-Level Agreement on the Pending Reviews Under the Extended Fund Facility'

```python
article.text 
```


> End-of-Mission press releases include statements of IMF staff teams that convey preliminary findings after a mission. The views expressed are those of the IMF staff and do not necessarily represent the views of the IMF’s Executive Board.\n\nIMF staff and the Pakistani authorities have reached an agreement on a package of measures to complete second to fifth reviews of the authorities’ reform program supported by the IMF Extended Fund Facility (EFF) ..... (full article)
```python
article.images
```

> `{'https://www.imf.org/~/media/Images/IMF/Live-Page/imf-live-rgb-h.ashx?la=en', 'https://www.imf.org/-/media/Images/IMF/Data/imf-logo-eng-sep2019-update.ashx', 'https://www.imf.org/-/media/Images/IMF/Data/imf-seal-shadow-sep2019-update.ashx', 'https://www.imf.org/-/media/Images/IMF/Social/TW-Thumb/twitter-seal.ashx', 'https://www.imf.org/assets/imf/images/footer/IMF_seal.png'}
`
```python
article.authors
```

>`[]`

Read full documentation for `newspaper3k`
[newspaper3k](https://newspaper.readthedocs.io/en/latest/user_guide/quickstart.html#parsing-an-article)


## License

MIT © <|MERGE_RESOLUTION|>--- conflicted
+++ resolved
@@ -1,30 +1,13 @@
 
 [![GNews](https://img.shields.io/github/license/ranahaani/GNews)](https://github.com/ranahaani/GNews) [![Google News](https://img.shields.io/github/stars/ranahaani/GNews)](https://github.com/ranahaani/GNews) 
 
-<<<<<<< HEAD
-=======
-![Gnews](https://github.com/ranahaani/GNews/blob/master/imgs/gnews.gif)
->>>>>>> 39477791
 
 # GNews 
 
 🚩 A Happy and lightweight Python Package that searches Google News RSS Feed and returns a usable JSON response \
 🚩 As well as you can fetch full article (**No need to write scrappers for articles fetching anymore**)
 
-![Usage](https://github.com/ranahaani/GNews/raw/main/imgs/img.png)
-
-<p align="center">Coverts ⬇️</p>
-
-```
-{'publisher': 'Aljazeera.com',
- 'description': 'Pakistan accuses India of stoking conflict in Indian Ocean  '
-                'Aljazeera.com',
- 'published date': 'Tue, 16 Feb 2021 11:50:43 GMT',
- 'title': 'Pakistan accuses India of stoking conflict in Indian Ocean - '
-          'Aljazeera.com',
- 'url': 'https://www.aljazeera.com/news/2021/2/16/pakistan-accuses-india-of-nuclearizing-indian-ocean'}
-```
-
+![Gnews](https://github.com/ranahaani/GNews/blob/master/imgs/gnews.gif)
 
 ## Install
 
@@ -39,6 +22,20 @@
 
 google_news = GNews()
 json_resp = google_news.get_news('Pakistan')
+print(json_resp[0])
+
+
+```
+```
+{
+'publisher': 'Aljazeera.com',
+ 'description': 'Pakistan accuses India of stoking conflict in Indian Ocean  '
+                'Aljazeera.com',
+ 'published date': 'Tue, 16 Feb 2021 11:50:43 GMT',
+ 'title': 'Pakistan accuses India of stoking conflict in Indian Ocean - '
+          'Aljazeera.com',
+ 'url': 'https://www.aljazeera.com/news/2021/2/16/pakistan-accuses-india-of-nuclearizing-indian-ocean'
+ }
 
 ```
 - Get news will return the list, `[{'title': '...', 'published date': '...', 'description': '...', 'url': '...', 'publisher': '...'}]`
@@ -51,6 +48,7 @@
 #### Others methods to set country, language, period and size
 ```python
 set_period('7d') # News from last 7 days
+set_size(10) # number of responses across a keyword
 set_country('US') # News from a specific country 
 set_language('en') # News in a sepcific language
 ```
