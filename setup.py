--- conflicted
+++ resolved
@@ -4,7 +4,7 @@
     requirements = f.read().splitlines()
 
 with open("README.md", "r") as fh:
-    long_description = fh.read()    
+    long_description = fh.read()
 
 setup(
     name='gnews',
@@ -15,11 +15,7 @@
     long_description=long_description,
     long_description_content_type="text/markdown",
     packages=find_packages(),
-<<<<<<< HEAD
-    install_requires=['beautifulsoup4', 'feedparser', 'pymongo', 'dnspython', 'python-dotenv'],
-=======
     install_requires=requirements,
->>>>>>> def74678
     url='https://github.com/ranahaani/GNews/',
     project_urls={
         'Documentation': 'https://github.com/ranahaani/GNews/blob/master/README.md',
